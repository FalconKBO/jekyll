--- conflicted
+++ resolved
@@ -46,11 +46,7 @@
   VERSION = '0.3.0'
   
   class << self
-<<<<<<< HEAD
-    attr_accessor :source, :dest, :lsi, :pygments, :markdown_proc, :content_type
-=======
-    attr_accessor :source, :dest, :lsi, :pygments, :markdown_proc,:permalink_style
->>>>>>> 0b78c327
+    attr_accessor :source, :dest, :lsi, :pygments, :markdown_proc, :content_type, :permalink_style
   end
   
   Jekyll.lsi = false
