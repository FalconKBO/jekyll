# encoding: UTF-8

module Jekyll
  module Drops
    class Drop < Liquid::Drop
<<<<<<< HEAD
      include Enumerable

      NON_CONTENT_METHODS = [:[], :[]=, :inspect, :to_h, :fallback_data, :collapse_document].freeze
=======
      NON_CONTENT_METHODS = [:fallback_data].freeze
>>>>>>> 02bf4f10

      # Get or set whether the drop class is mutable.
      # Mutability determines whether or not pre-defined fields may be
      # overwritten.
      #
      # is_mutable - Boolean set mutability of the class (default: nil)
      #
      # Returns the mutability of the class
      def self.mutable(is_mutable = nil)
        @is_mutable = if is_mutable
                        is_mutable
                      else
                        false
                      end
      end

      def self.mutable?
        @is_mutable
      end

      # Create a new Drop
      #
      # obj - the Jekyll Site, Collection, or Document required by the
      # drop.
      #
      # Returns nothing
      def initialize(obj)
        @obj = obj
        @mutations = {} # only if mutable: true
      end

      # Access a method in the Drop or a field in the underlying hash data.
      # If mutable, checks the mutations first. Then checks the methods,
      # and finally check the underlying hash (e.g. document front matter)
      # if all the previous places didn't match.
      #
      # key - the string key whose value to fetch
      #
      # Returns the value for the given key, or nil if none exists
      def [](key)
        if self.class.mutable? && @mutations.key?(key)
          @mutations[key]
        elsif self.class.invokable? key
          public_send key
        else
          fallback_data[key]
        end
      end

      # Set a field in the Drop. If mutable, sets in the mutations and
      # returns. If not mutable, checks first if it's trying to override a
      # Drop method and raises a DropMutationException if so. If not
      # mutable and the key is not a method on the Drop, then it sets the
      # key to the value in the underlying hash (e.g. document front
      # matter)
      #
      # key - the String key whose value to set
      # val - the Object to set the key's value to
      #
      # Returns the value the key was set to unless the Drop is not mutable
      # and the key matches a method in which case it raises a
      # DropMutationException.
      def []=(key, val)
        if respond_to?("#{key}=")
          public_send("#{key}=", val)
        elsif respond_to? key
          if self.class.mutable?
            @mutations[key] = val
          else
            raise Errors::DropMutationException, "Key #{key} cannot be set in the drop."
          end
        else
          fallback_data[key] = val
        end
      end

      # Generates a list of strings which correspond to content getter
      # methods.
      #
      # Returns an Array of strings which represent method-specific keys.
      def content_methods
        @content_methods ||= (
          self.class.instance_methods - Jekyll::Drops::Drop.instance_methods - NON_CONTENT_METHODS
        ).map(&:to_s).reject do |method|
          method.end_with?("=")
        end
      end

      # Check if key exists in Drop
      #
      # key - the string key whose value to fetch
      #
      # Returns true if the given key is present
      def key?(key)
        if self.class.mutable && @mutations.key?(key)
          true
        else
          respond_to?(key) || fallback_data.key?(key)
        end
      end

      # Generates a list of keys with user content as their values.
      # This gathers up the Drop methods and keys of the mutations and
      # underlying data hashes and performs a set union to ensure a list
      # of unique keys for the Drop.
      #
      # Returns an Array of unique keys for content for the Drop.
      def keys
        (content_methods |
          @mutations.keys |
          fallback_data.keys).flatten
      end

      # Generate a Hash representation of the Drop by resolving each key's
      # value. It includes Drop methods, mutations, and the underlying object's
      # data. See the documentation for Drop#keys for more.
      #
      # Returns a Hash with all the keys and values resolved.
      def to_h
        keys.each_with_object({}) do |(key, _), result|
          result[key] = self[key]
        end
      end
      alias_method :to_hash, :to_h

      # Inspect the drop's keys and values through a JSON representation
      # of its keys and values.
      #
      # Returns a pretty generation of the hash representation of the Drop.
      def inspect
        require "json"
        JSON.pretty_generate to_h
      end

      # Generate a Hash for use in generating JSON.
      # This is useful if fields need to be cleared before the JSON can generate.
      #
      # Returns a Hash ready for JSON generation.
      def hash_for_json(state = nil)
        to_h
      end

      # Generate a JSON representation of the Drop.
      #
      # Returns a JSON representation of the Drop in a String.
      def to_json(state = nil)
        require 'json'
        JSON.generate(hash_for_json(state), state)
      end

      # Collects all the keys and passes each to the block in turn.
      #
      # block - a block which accepts one argument, the key
      #
      # Returns nothing.
      def each_key(&block)
        keys.each(&block)
      end

      def each(&block)
        each_key.each do |key|
          yield key, self[key]
        end
      end

      def merge(other, &block)
        self.dup.tap do |me|
          if block.nil?
            me.merge!(other)
          else
            me.merge!(other, block)
          end
        end
      end

      def merge!(other)
        other.each_key do |key|
          if block_given?
            self[key] = yield key, self[key], other[key]
          else
            if Utils.mergable?(self[key]) && Utils.mergable?(other[key])
              self[key] = Utils.deep_merge_hashes(self[key], other[key])
              next
            end

            self[key] = other[key] unless other[key].nil?
          end
        end
      end
    end
  end
end<|MERGE_RESOLUTION|>--- conflicted
+++ resolved
@@ -3,13 +3,9 @@
 module Jekyll
   module Drops
     class Drop < Liquid::Drop
-<<<<<<< HEAD
       include Enumerable
 
-      NON_CONTENT_METHODS = [:[], :[]=, :inspect, :to_h, :fallback_data, :collapse_document].freeze
-=======
-      NON_CONTENT_METHODS = [:fallback_data].freeze
->>>>>>> 02bf4f10
+      NON_CONTENT_METHODS = [:fallback_data, :collapse_document].freeze
 
       # Get or set whether the drop class is mutable.
       # Mutability determines whether or not pre-defined fields may be
