--- conflicted
+++ resolved
@@ -17,17 +17,6 @@
 {% endhighlight %}
 
 CONTENT
-<<<<<<< HEAD
-  end  
-  
-  def test_markdown_with_pygments_line_handling
-    Jekyll.pygments = true
-    context = {"content_type" => 'markdown'}
-    
-    result = Liquid::Template.parse(@content).render(context, [Jekyll::Filters])
-    result = Jekyll.markdown(result)
-    assert_no_match(/markdown\-html\-error/,result)
-=======
     end
 
     should "render markdown with pygments line handling" do
@@ -38,6 +27,5 @@
       result = Jekyll.markdown_proc.call(result)
       assert_no_match(/markdown\-html\-error/,result)
     end
->>>>>>> 0e132bf2
   end
 end