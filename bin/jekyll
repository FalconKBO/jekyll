#!/usr/bin/env ruby
STDOUT.sync = true

$:.unshift File.join(File.dirname(__FILE__), *%w{ .. lib })

require 'jekyll'
require 'mercenary'

Jekyll::External.require_if_present(
  Jekyll::External.blessed_gems
)

Jekyll::PluginManager.require_from_bundler

Jekyll::Deprecator.process(ARGV)

Mercenary.program(:jekyll) do |p|
  p.version Jekyll::VERSION
  p.description 'Jekyll is a blog-aware, static site generator in Ruby'
  p.syntax 'jekyll <subcommand> [options]'

  p.option 'source', '-s', '--source [DIR]', 'Source directory (defaults to ./)'
  p.option 'destination', '-d', '--destination [DIR]', 'Destination directory (defaults to ./_site)'
  p.option 'safe', '--safe', 'Safe mode (defaults to false)'
<<<<<<< HEAD
  p.option 'plugins_dir', '-p', '--plugins PLUGINS_DIR1[,PLUGINS_DIR2[,...]]', Array, 'Plugins directory (defaults to ./_plugins)'
  p.option 'layouts_dir', '--layouts DIR', String, 'Layouts directory (defaults to ./_layouts)'
=======
  p.option 'plugins', '-p', '--plugins PLUGINS_DIR1[,PLUGINS_DIR2[,...]]', Array, 'Plugins directory (defaults to ./_plugins)'
  p.option 'layouts', '--layouts DIR', String, 'Layouts directory (defaults to ./_layouts)'
  p.option 'profile', '--profile', 'Generate a Liquid rendering profile'
>>>>>>> af3fe0f3

  Jekyll::Command.subclasses.each { |c| c.init_with_program(p) }

  p.action do |args, options|
    if args.empty?
      Jekyll.logger.error "A subcommand is required."
      puts p
      abort
    else
      unless p.has_command?(args.first)
        Jekyll.logger.abort_with "Invalid command. Use --help for more information"
      end
    end
  end
end<|MERGE_RESOLUTION|>--- conflicted
+++ resolved
@@ -22,14 +22,9 @@
   p.option 'source', '-s', '--source [DIR]', 'Source directory (defaults to ./)'
   p.option 'destination', '-d', '--destination [DIR]', 'Destination directory (defaults to ./_site)'
   p.option 'safe', '--safe', 'Safe mode (defaults to false)'
-<<<<<<< HEAD
   p.option 'plugins_dir', '-p', '--plugins PLUGINS_DIR1[,PLUGINS_DIR2[,...]]', Array, 'Plugins directory (defaults to ./_plugins)'
   p.option 'layouts_dir', '--layouts DIR', String, 'Layouts directory (defaults to ./_layouts)'
-=======
-  p.option 'plugins', '-p', '--plugins PLUGINS_DIR1[,PLUGINS_DIR2[,...]]', Array, 'Plugins directory (defaults to ./_plugins)'
-  p.option 'layouts', '--layouts DIR', String, 'Layouts directory (defaults to ./_layouts)'
   p.option 'profile', '--profile', 'Generate a Liquid rendering profile'
->>>>>>> af3fe0f3
 
   Jekyll::Command.subclasses.each { |c| c.init_with_program(p) }
 
